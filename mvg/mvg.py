# pylint: disable=too-many-lines

"""
MVG library
-----------
For use of client side development the MVG class shall be used.

The MVGAPI class is intended for development of the library itself.

For more information see README.md.
"""

import re
import time
import logging
from typing import Dict, List, Optional
import requests
from requests.exceptions import RequestException

import semver

from mvg.exceptions import MVGConnectionError, raise_for_status

logger = logging.getLogger(__name__)


class MVGAPI:
    """Class for a session providing an API to the vibium server"""

    def __init__(self, endpoint: str, token: str):
        """
        Constructor

        On instantiation of a MVG object the session parameters
        are stored for future calls and the version of the API
        is requested.
        In case token is "NO TOKEN", will insert the harcoded
        valid token from testcases.

        Parameters
        ----------
        endpoint: str
            the server address (URL).

        token: str
            the token used for authentication and authorization.

        Raises
        ------
        MVGConnectionError
            If a connection to the API cannot be established.

        """

        self.endpoint = endpoint
        self.token = token

<<<<<<< HEAD
        self.mvg_version = self.parse_version("v0.12.0")
=======
        self.mvg_version = self.parse_version("v0.11.5")
>>>>>>> 7689c0d8
        self.tested_api_version = self.parse_version("v0.3.0")

        # Get API version
        try:
            response = self._request("get", "")
        except RequestException:
            raise MVGConnectionError("Could not connect to the API.")

        api_vstr = response.json()["message"]["api"]["version"]
        self.api_version = self.parse_version(api_vstr)

    def _request(self, method, path, do_not_raise=None, **kwargs) -> requests.Response:
        """Helper function for removing duplicate code on API requests.
        Makes requests on self.endpoint with authorization header and
        validates the response by status code. Writes DEBUG logs on
        failed requests.

        Parameters
        ----------
        method : str
            REST method to use for the request

        path : str
            Path to the url to call relative the self.endpoint

        do_not_raise : list
            List of error status codes to ignore. Defaults to [] if None

        **kwargs : Any
            Keyword arguments to pass to requests.request

        Returns
        -------
        Response from the API call
        """
        headers = {"Authorization": f"Bearer {self.token}"}
        response = requests.request(
            method=method,
            url=self.endpoint + path,
            headers=headers,
            **kwargs,
        )

        if do_not_raise is None:
            do_not_raise = []

        if response.status_code in do_not_raise:
            logger.info(f"Ignoring error {response.status_code} - {response.text}")
        else:
            raise_for_status(response)

        return response

    @staticmethod
    def parse_version(vstr) -> semver.VersionInfo:
        """
        Parses the version string into an array

        Parameters
        ---------
        vstr : str
            Version string of form v3.2.1

        Returns
        ------
        version : VersionInfo
        """
        vstr = re.sub("^v", "", vstr)
        return semver.VersionInfo.parse(vstr)

    def get_endpoint(self) -> str:
        """
        Accessor function.

        Returns
        -------
        endpoint : str
        Endpoint sent to constructor
        """
        return self.endpoint

    def get_token(self) -> str:
        """
        Accessor function.

        Returns
        -------
        token : str
        Token  sent to constructor
        """
        return self.token

    def check_version(self) -> dict:
        """
        Checks if the version of MVG is compatible with
        the API version called on the server side.
        This call does not require a valid token.
        Where: API version is the version on the server side,
        highest tested version is the highest API version the MVG
        has been tested against, and the MVG version is the
        version of the MVG library.

        Raises
        ------
        UserWarning
            In case it would be advisable to upgrade MVG.
        ValueError
            In case MVG is incompatible with the API.

        Returns
        ------
        message : dict
           Showing the api version, the highest vesrion tested against
           and the version of the MVG library.
        """
        logger.info("Checking versions for:%s", self.endpoint)
        logger.info("mvg version: %s", self.mvg_version)
        logger.info("Highest tested API version: %s", self.tested_api_version)

        # Using developer API
        if self.api_version == semver.VersionInfo(0, 0, 0, "dev0"):
            logger.warning(
                f"Using developer API: {self.api_version}. You must "
                "confirm compatibility yourself."
            )
        else:
            # Check compatibility
            # If major versions of tested and api differ
            # it is considered as an incompatibility
            if self.api_version.major != self.tested_api_version.major:
                raise ValueError(
                    f"API version {self.api_version} is incompatible with "
                    f"current MVG version {self.mvg_version}"
                )

            # If minor version of API is lower than mvg tested version
            # This is an error as that should never happen
            if self.api_version.replace(
                prerelease=None, build=None
            ) < self.tested_api_version.replace(prerelease=None, build=None):
                raise ValueError(
                    f"API version {self.api_version} is lower "
                    "than version MVG is tested against: "
                    f"{self.tested_api_version}. "
                    f"Current MVG version is {self.mvg_version}"
                )

            # If minor version of API is higher than mvg tested version
            # API may have additional features not accesible via MVG
            if self.api_version.minor > self.tested_api_version.minor:
                raise UserWarning(
                    f"API version {self.api_version} may contain features"
                    f" not supporeted by "
                    f"current MVG version {self.mvg_version}"
                )

        # return version info
        return {
            "api_version": str(self.api_version),
            "mvg_highest_tested_version": str(self.tested_api_version),
            "mvg_version": str(self.mvg_version),
        }

    def say_hello(self) -> dict:
        """
        Retrievs information about the API.
        This call does not require a valid token.

        Returns
        ------
        message : dict
        Hello message with info on MVG API.
        """
        logger.info("Getting API info for: %s", self.endpoint)

        response = self._request("get", "")

        # return list of IDs
        return response.json()["message"]

    def create_source(
        self, sid: str, meta: dict, channels: List[str], exist_ok: bool = False
    ):
        """
        Creates a source on the server side.

        Parameters
        ----------
        sid : str
            source Id

        meta : dict
            meta information

        channels : List[str]
            Channels of waveform Data. For instance axial, vertical and horizontal
            measurments for the source.
            Cannot be updated after creating source.

        exist_ok : bool
            Set to true to prevent exceptions for 409 Conflict errors
            caused by trying to create an existing source. Defaults to False
        """

        logger.info("endpoint %s", self.endpoint)
        logger.info("creating source with source id=%s", sid)
        logger.info("metadata: %s", meta)

        do_not_raise = []
        if exist_ok:
            do_not_raise.append(requests.codes["conflict"])  # 409

        # Package info to be submitted to db
        source_info = {"source_id": sid, "meta": meta, "channels": channels}
        self._request("post", "/sources/", do_not_raise, json=source_info)

    def create_tabular_source(
        self, sid: str, meta: dict, columns: List[str], exist_ok: bool = False
    ):
        """
        Creates a tabular source on the server side.

        Parameters
        ----------
        sid : str
            Source ID

        meta : dict
            Meta information of source

        columns : List[str]
            Data variables. Currently supports numerical data.
            Cannot be updated after creating source.

        exist_ok : bool
            Set to true to prevent exceptions for 409 Conflict errors
            caused by trying to create an existing source. Defaults to False
        """

        logger.info("endpoint %s", self.endpoint)
        logger.info("creating tabular source with source id=%s", sid)
        logger.info("metadata: %s", meta)
        logger.info("columns: %s", columns)

        do_not_raise = []
        if exist_ok:
            do_not_raise.append(requests.codes["conflict"])  # 409

        # Package info to be submitted to db
        source_info = {"source_id": sid, "meta": meta, "columns": columns}
        self._request("post", "/sources/tabular", do_not_raise, json=source_info)

    def list_sources(self) -> list:
        """Lists all sources (sensors) on the server side

        Returns
        -------
        list of all source id:s known to the server

        """

        logger.info("endpoint %s", self.endpoint)
        logger.info("listing sources")

        response = self._request("get", "/sources/")

        # return list of IDs
        return response.json()

    # In example
    def get_source(self, sid: str) -> dict:
        """Returns the information stored for a source representing
        on the given endpoint.

        Parameters
        ----------
        sid: str
            source Id.

        Returns
        -------
        dict
            Information stored about the source.
        """

        logger.info("endpoint %s", self.endpoint)
        logger.info("retrieving source with source id=%s", sid)

        response = self._request("get", f"/sources/{sid}")

        # return list of IDs
        return response.json()

    # In example
    def update_source(self, sid: str, meta: dict):
        """
        Replaces source meta information on the server side.

        Parameters
        ----------
        sid: str
            source Id.

        meta: dict
            meta information to replace old meta information.
        """

        logger.info("endpoint %s", self.endpoint)
        logger.info("updating source with source id=%s", sid)
        logger.info("metadata: %s", meta)

        self._request("put", f"/sources/{sid}", json=meta)

    # In example
    def delete_source(self, sid: str):
        """Deletes a source on the given endpoint.

        Parameters
        ----------
        sid: str
            source Id.
        """

        logger.info("endpoint %s", self.endpoint)
        logger.info("deleting source with source id=%s", sid)

        self._request("delete", f"/sources/{sid}")

    ####################################
    # Measurements
    # in example
    def create_measurement(
        self,
        sid: str,
        duration: float,
        timestamp: int,
        data: Dict[str, List[float]],
        meta: dict,
        exist_ok: bool = False,
    ):
        """Stores a measurement on the server side.

        Although it is up to the client side to handle the
        scaling of data it is recommended that the values
        represent the acceleration in g.
        The timestamp shall represent the time when the measurement was
        recorded.

        Parameters
        ----------
        sid: str
            source Id.

        duration: float
            duration of the measurement in seconds.

        timestamp: int
            in milliseconds since EPOCH.

        data: Dict[str, List[float]]
            Data on the format {channel: values}. Each value is a timeseries
            of measurements.
            This format can be generated by pandas.DataFrame.to_dict("list")

        meta: dict
            Meta information to attach to data.

        exist_ok: bool
            Set to true to prevent exceptions for 409 Conflict errors
            caused by trying to create an existing measurement. Defaults to False
        """

        logger.info("endpoint %s", self.endpoint)
        logger.info("creating measurement from source id=%s", sid)
        logger.info("  duration:  %s", duration)
        logger.info("  timestamp: %s", timestamp)
        logger.info("  meta data: %s", meta)

        do_not_raise = []
        if exist_ok:
            do_not_raise.append(requests.codes["conflict"])  # 409

        # Package info for db to be submitted
        meas_struct = [
            {
                "timestamp": timestamp,
                "duration": duration,
                "data": data,
                "meta": meta,
            }
        ]

        self._request(
            "post", f"/sources/{sid}/measurements", do_not_raise, json=meas_struct
        )

    def create_tabular_measurement(
        self,
        sid: str,
        data: Dict[str, List[float]],
        meta: Dict[float, dict] = None,
        exist_ok: bool = False,
    ):
        """Stores a measurement on the server side.

        Although it is up to the client side to handle the
        scaling of data it is recommended that the values
        represent the acceleration in g.
        The timestamp shall represent the time when the measurement was
        recorded.

        Parameters
        ----------
        sid: str
            source Id.

        data: Dict[str, List[float]]
            Tabular data on the format {column: values}. 'timestamp' column is required.
            This format can be generated by pandas.DataFrame.to_dict("list")

        meta: dict
            Meta information to attach to data. Should have the format
            {timestamp: meta_dict}. Timestamps must match data timestamps

        exist_ok: bool
            Set to true to prevent exceptions for 409 Conflict errors
            caused by trying to create an existing measurement. Defaults to False
        """

        logger.info("endpoint %s", self.endpoint)
        logger.info("creating tabular measurement from source id=%s", sid)

        do_not_raise = []
        if exist_ok:
            do_not_raise.append(requests.codes["conflict"])  # 409

        body = {"data": data}
        if meta is not None:
            body["meta"] = meta

        self._request(
            "post",
            f"/sources/{sid}/measurements/tabular",
            do_not_raise,
            json=body,
        )

    # in example
    def list_measurements(self, sid: str) -> list:
        """Retrieves all measurements (all timestamps and metadata) for a source.

        Parameters
        ----------
        sid : str
            source Id.

        Returns
        -------
        An array of arrays of single measurements.

        """
        logger.info("endpoint %s", self.endpoint)
        logger.info("retrieving all measurements from source id=%s", sid)

        response = self._request("get", f"/sources/{sid}/measurements")
        all_measurements = response.json()

        logger.info("%s measurements in database", len(all_measurements))

        return all_measurements

    # in example
    def read_single_measurement(self, sid: str, timestamp: int) -> dict:
        """
        Retrieves all measurements for one single timestamps from source Id.

        The format of the returned measurement is
        an array with the first value being the time stamp and the
        subsequent values being the data (samples).

        Parameters
        ----------
        sid : str
            source Id.

        timestamp : int
            in milliseconds since EPOCH.

        Returns
        -------
        dict containing measurement data, meta information and duration or
        columns, depending on source data class
        """

        logger.info("endpoint %s", self.endpoint)
        logger.info("retrieving measurements from source id=%s", sid)
        logger.info("timestamp=%s", timestamp)

        response = self._request("get", f"/sources/{sid}/measurements/{timestamp}")

        return response.json()

    def list_tabular_measurements(
        self, sid: str, start_timestamp: int = None, end_timestamp: int = None
    ) -> dict:
        """Retrieves tabular measurements (including metadata) for a source.

        Parameters
        ----------
        sid : str
            source Id.

        start_timestamp : int
            Measurements starting from a timestamp [optional].

        end_timestamp : int
            Measurements ending at a timestamp [optional].

        Returns
        -------
        An dict having a list of all timestamps, a list of all measurements grouped by
        KPI, and metadata corresponding to a measurement
        """
        logger.info("endpoint %s", self.endpoint)
        logger.info("retrieving all measurements from source id=%s", sid)

        query_params_list = []
        query_params_str = ""

        if start_timestamp is not None:
            query_params_list.append(f"start_timestamp={start_timestamp}")
        if end_timestamp is not None:
            query_params_list.append(f"end_timestamp={end_timestamp}")

        if len(query_params_list) != 0:
            query_params_str = f"?{'&'.join(query_params_list)}"

        response = self._request(
            "get", f"/sources/{sid}/measurements/tabular{query_params_str}"
        )

        return response.json()

    # in example
    def update_measurement(self, sid: str, timestamp: int, meta: dict):
        """Replaces meta information along measurement.
        It is not possible to update the actual measurement
        data.

        Parameters
        ----------
        sid: str
            source Id.

        timestamp: int
            in milliseconds since EPOCH. Identifies measurement.

        meta: dict
            Meta information to attach to data.
        """

        logger.info("endpoint %s", self.endpoint)
        logger.info("deleting measurement for source id=%s", sid)
        logger.info("  timestamp: %s", timestamp)

        self._request(
            "put",
            f"/sources/{sid}/measurements/{timestamp}",
            json={"meta": meta},
        )

    # In example
    def delete_measurement(self, sid: str, timestamp: int):
        """Deletes a measurement.

        Parameters
        ----------
        sid: str
            source Id. Identifies source.

        timestamp: int
            in milliseconds since EPOCH. Identifies measurement.

        """

        logger.info("endpoint %s", self.endpoint)
        logger.info("deleting measurement for source id=%s", sid)
        logger.info("  timestamp: %s", timestamp)

        self._request("delete", f"/sources/{sid}/measurements/{timestamp}")

    # Analysis
    def supported_features(self) -> list:
        """Return all supported features.
        Presence of a feature is indicated by string with the
        feature name set to true.
        That string shall be used to specify
        that feature in an analysis request.
        This call does not require a valid token.

        Returns
        -------
        A list of supported features (strings).

        """
        logger.info("endpoint %s", self.endpoint)
        logger.info("retrieving supported features")

        response = self._request("get", "/analyses/")

        return response.json()

    def request_analysis(
        self,
        sid: str,
        feature: str,
        parameters: dict = None,
        selected_channels: List[str] = None,
        selected_columns: List[str] = None,
        start_timestamp: int = None,
        end_timestamp: int = None,
        callback_url: str = None,
    ) -> dict:
        """Request an analysis on the given endpoint with given parameters.

        Parameters
        ----------
        sid : str
            source Id.

        feature : str
            name of feature to run.

        parameters : dict
            name value pairs of parameters [optional].

        selected_channels : List[str]
            Subset of Waveform Data channels for analysis.
            This cannot be used in conjuction with selected_columns [optional].

        selected_columns : List[str]
            Subset of Tabular Data columns for analysis.
            This cannot be used in conjuction with selected_channels [optional].

        start_timestamp : int
            start of analysis time window [optional].

        end_timestamp : int
            start of analysis time window [optional].

        callback_url : str
            Base URL to receieve a notification when the analysis job ends.
            A POST reuest will be made to {callback_url}/analyses with payload
            that includes the request_id and request_status of the job [optional].

        Returns
        -------
        request_id: analysis identifier

        """
        logger.info("endpoint %s", self.endpoint)
        logger.info("source id=%s", sid)
        logger.info("sending %s analysis request", feature)
        logger.info("parameters %s", parameters)
        logger.info("from %s to %s ", start_timestamp, end_timestamp)

        if parameters is None:
            parameters = dict()

        # Update parameters with certain method parameters
        if selected_channels:
            parameters["selected_channels"] = selected_channels
        if selected_columns:
            parameters["selected_columns"] = selected_columns

        # Package info for db to be submitted
        analysis_info = {
            "source_id": sid,
            "feature": feature,
            "params": parameters,
            "start_timestamp": start_timestamp,
            "end_timestamp": end_timestamp,
        }
        params = None
        if callback_url:
            params = {"callback_url": callback_url}
        response = self._request(
            "post", "/analyses/requests/", json=analysis_info, params=params
        )

        return response.json()

    def request_population_analysis(
        self,
        sids: List[str],
        feature: str,
        parameters: dict = None,
        start_timestamp: int = None,
        end_timestamp: int = None,
        callback_url: str = None,
    ) -> str:
        """Request an population analysis on the given endpoint with given parameters.

        Parameters
        ----------
        sids : List[str]
            Source ids.

        feature : str
            name of feature to run. This feature must be of population type.

        parameters : dict
            name value pairs of parameters [optional].

        start_timestamp : int
            start of analysis time window [optional].

        end_timestamp : int
            start of analysis time window [optional].

        callback_url : str
            Base URL to receieve a notification when the analysis job ends.
            A POST reuest will be made to {callback_url}/analyses with payload
            that includes the request_id and request_status of the job [optional].

        Returns
        -------
        request_id: analysis identifier

        """
        logger.info("endpoint %s", self.endpoint)
        logger.info("source ids=%s", sids)
        logger.info("sending %s analysis request", feature)
        logger.info("parameters %s", parameters)
        logger.info("from %s to %s ", start_timestamp, end_timestamp)

        if parameters is None:
            parameters = dict()

        # Package info for db to be submitted
        analysis_info = {
            "source_ids": sids,
            "feature": feature,
            "params": parameters,
            "start_timestamp": start_timestamp,
            "end_timestamp": end_timestamp,
        }

        params = None
        if callback_url:
            params = {"callback_url": callback_url}
        response = self._request(
            "post", "/analyses/requests/population/", json=analysis_info, params=params
        )
        return response.json()

    def list_analyses(self, sid: str, feature: str) -> list:
        """Retrieves list of analysis IDs associated with a source
        and a feature.

        Parameters
        ----------
        sid : str
            source Id.

        feature : str
            name of the feature.

        Returns
        -------
        list
            a list of analysis IDs.

        """
        logger.info("endpoint %s", self.endpoint)
        logger.info("get list of analyses with source ID=%s", sid)

        response = self._request("get", f"/analyses/source/{sid}/feature/{feature}")

        return response.json()

    def get_analysis_status(self, request_id: str) -> str:
        """Return the status of an analysis request with given request_id.

        Parameters
        ----------
        request_id : str
            request_id (analysis identifier)

        Returns
        -------
        str
            status of the analysis. It can take any of the following values:
            "queued": The request is cheduled but have not started.
            "ongoing": The request is running
            "failed": The request failed due to internal issue.
            "successful": The request finished successfully.

        """
        logger.info("endpoint %s", self.endpoint)
        logger.info("get analysis status with request_id=%s", request_id)

        response = self._request("get", f"/analyses/requests/{request_id}")

        return response.json()["request_status"]

    def get_analysis_results(self, request_id: str) -> dict:
        """Retrieves an analysis with given request_id
        The format of the result structure depends on the feature.

        Parameters
        ----------
        request_id : str
            request_id (analysis identifier)

        Returns
        -------
        dict
            a dictionary with the results in case available.

        """
        logger.info("endpoint %s", self.endpoint)
        logger.info("get analysis results with request_id=%s", request_id)

        response = self._request("get", f"/analyses/requests/{request_id}/results")

        return response.json()

    # Labels
    def create_label(
        self,
        sid: str,
        timestamp: int,
        label: str,
        severity: int,
        notes: Optional[str] = "",
        exist_ok: bool = False,
    ):
        """Create a label for a measurement

        Parameters
        ----------
        sid : str
            Id of the source for the measurement
        timestamp : int
            Timestamp of the measurement to label
        label : str
            A string label to attach to the measurement
        severity : int
            Severity of the label as a positive integer
        notes : Optional[str], optional
            Optional notes for the label, by default ""
        exist_ok : bool
            Set to true to prevent exceptions for 409 Conflict errors
            caused by trying to create an existing label. Defaults to False
        """
        logger.info("endpoint %s", self.endpoint)
        logger.info(f"Creating label for {sid} - {timestamp}")

        label_data = {"label": label, "severity": severity, "notes": notes}

        do_not_raise = []
        if exist_ok:
            do_not_raise.append(requests.codes["conflict"])  # 409

        self._request(
            "post", f"/sources/{sid}/labels/{timestamp}", do_not_raise, json=label_data
        )

    def get_label(self, sid: str, timestamp: int) -> dict:
        """Get a single label from a measurement

        Parameters
        ----------
        sid : str
            Id of the source for the measurement
        timestamp : int
            Timestamp of the measurement

        Returns
        -------
        dict
            label information
        """

        logger.info("endpoint %s", self.endpoint)
        logger.info("Getting label")

        response = self._request("get", f"/sources/{sid}/labels/{timestamp}")
        return response.json()

    def list_labels(
        self, source_id: str, include_unlabeled: bool = False
    ) -> List[dict]:
        """Get a list of all the labels for a source

        Parameters
        ----------
        source_id : str
            Source ID of the source to get the labels from
        include_unlabeled : bool
            Only returns the labeled times if True, by default False

        Returns
        -------
        List[dict]
            Label information for the different timestamps
        """
        logger.info("endpoint %s", self.endpoint)
        logger.info("Getting labels")

        response = self._request("get", f"/sources/{source_id}/labels")
        labels = response.json()

        if not include_unlabeled:
            return labels

        # Inlcude the missing labels
        measurements = self.list_measurements(source_id)
        labels_by_ts = {label["timestamp"]: label for label in labels}
        labelled_measurements = []

        for measurement in measurements:
            timestamp = measurement["timestamp"]
            if timestamp in labels_by_ts:
                labelled_measurements.append(labels_by_ts[timestamp])
            else:
                labelled_measurements.append(
                    {
                        "timestamp": timestamp,
                        "label": None,
                        "severity": -1,
                        "notes": "",
                        "label_timestamp": None,
                    }
                )

        return labelled_measurements

    def update_label(
        self,
        sid: str,
        timestamp: int,
        label: str,
        severity: int,
        notes: Optional[str] = "",
    ):
        """Update a label for a measurement

        Parameters
        ----------
        sid : str
            Id of the source for the measurement
        timestamp : int
            Timestamp of the measurement
        label : str
            The new label to attach to the measurement
        severity : int
            The new severity of the label as a positive integer
        notes : Optional[str], optional
            New optional notes for the label, by default ""
        """
        logger.info("endpoint %s", self.endpoint)
        logger.info(f"Updating label of {sid} - {timestamp}")

        label_data = {"label": label, "severity": severity, "notes": notes}

        self._request("put", f"/sources/{sid}/labels/{timestamp}", json=label_data)

    def delete_label(self, sid: str, timestamp: int):
        """Delete all label information from a measurement

        Parameters
        ----------
        sid : str
            Id of the source for the measurement
        timestamp : int
            Timestamp of the measurement
        """
        logger.info("endpoint %s", self.endpoint)
        logger.info(f"Deleting label for {sid} - {timestamp}")

        self._request("delete", f"/sources/{sid}/labels/{timestamp}")


class MVG(MVGAPI):
    """Class for a session providing an API to the vibium server.
    Contains additional functionality over API methods"""

    def wait_for_analyses(self, request_id_list: list, timeout=None):
        """Wait for the analyses specified by list of request_ids to finish.

        Parameters
        ----------
        request_id_list : list
            list of request_ids (analysis identifier)
        timeout: float [Optional]
            amount of time (in seconds) to wait for the analyses to finish
        """

        start = time.time()
        min_wait = 1.5
        jobs = set(request_id_list)
        while len(jobs) > 0:
            done_jobs = set()
            for request_id in jobs:
                status = self.get_analysis_status(request_id)
                if status in ("successful", "failed"):
                    logger.info("Anlysis with ID %s done", request_id)
                    done_jobs.add(request_id)
            jobs = jobs - done_jobs

            if len(jobs) > 0:
                if timeout is None:
                    time.sleep(min_wait)
                else:
                    elapsed = time.time() - start
                    if elapsed > timeout:
                        logger.info("wait_for_analyses timed out")
                        break
                    time.sleep(min(min_wait, timeout - elapsed))<|MERGE_RESOLUTION|>--- conflicted
+++ resolved
@@ -55,11 +55,8 @@
         self.endpoint = endpoint
         self.token = token
 
-<<<<<<< HEAD
+
         self.mvg_version = self.parse_version("v0.12.0")
-=======
-        self.mvg_version = self.parse_version("v0.11.5")
->>>>>>> 7689c0d8
         self.tested_api_version = self.parse_version("v0.3.0")
 
         # Get API version
