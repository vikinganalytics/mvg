"""
MVG library
-----------
For use of client side development the MVG class shall be used.

The MVGAPI class is intended for development of the library itself.

For more information see README.md.
"""

import re
import time
import logging
from typing import Dict, List, Optional
import requests
from requests.exceptions import HTTPError, RequestException

import semver

logger = logging.getLogger(__name__)


class MVGAPI:
    """Class for a session providing an API to the vibium server"""

    def __init__(self, endpoint: str, token: str):
        """
        Constructor

        On instantiation of a MVG object the session parameters
        are stored for future calls and the version of the API
        is requested.
        In case token is "NO TOKEN", will insert the harcoded
        valid token from testcases.

        Parameters
        ----------
        endpoint: str
            the server address (URL).

        token: str
            the token used for authentication and authorization.

        Raises
        ------
        ConnectionError
            If a connection to the API cannot be established.

        """

        self.endpoint = endpoint
        self.token = token

<<<<<<< HEAD
        self.mvg_version = self.parse_version("v0.7.4")
=======
        self.mvg_version = self.parse_version("v0.7.3")
>>>>>>> af0b523c
        self.tested_api_version = self.parse_version("v0.1.15")

        # Errors to ignore
        self.do_not_raise = []

        # Get API version
        try:
            response = self._request("get", "")
        except RequestException:
            raise requests.ConnectionError("Could not connect to the API.")

        api_vstr = response.json()["message"]["api"]["version"]
        self.api_version = self.parse_version(api_vstr)

    def _request(self, method, path, **kwargs) -> requests.Response:
        """Helper function for removing duplicate code on API requests.
        Makes requests on self.endpoint with authorization header and
        validates the response by status code. Writes DEBUG logs on
        failed requests.

        Parameters
        ----------
        method : str
            REST method to use for the request

        path : str
            Path to the url to call relative the self.endpoint

        **kwargs : Any
            Keyword arguments to pass to requests.request

        Raises
        ------
        HTTPError
            the original HTTPError from raise_for_status

        Returns
        -------
        Response from the API call
        """
        headers = {"Authorization": f"Bearer {self.token}"}
        response = requests.request(
            method=method,
            url=self.endpoint + path,
            headers=headers,
            **kwargs,
        )

        try:
            response.raise_for_status()
        except HTTPError as exc:
            logger.debug(str(exc))

            # Error ignorer
            ignore = False
            for err_no in self.do_not_raise:
                if re.search(err_no, str(exc)):
                    ignore = True
            if ignore:
                logstr = "Ignoring" + str(exc)
                logger.info(logstr)
            elif response.text:
                logger.debug(str(response.text))
                raise exc

        return response

    @staticmethod
    def parse_version(vstr) -> semver.VersionInfo:
        """
        Parses the version string into an array

        Parameters
        ---------
        vstr : str
            Version string of form v3.2.1

        Returns
        ------
        version : VersionInfo
        """
        vstr = re.sub("^v", "", vstr)
        return semver.VersionInfo.parse(vstr)

    def get_endpoint(self) -> str:
        """
        Accessor function.

        Returns
        -------
        endpoint : str
        Endpoint sent to constructor
        """
        return self.endpoint

    def get_token(self) -> str:
        """
        Accessor function.

        Returns
        -------
        token : str
        Token  sent to constructor
        """
        return self.token

    def check_version(self) -> dict:
        """
        Checks if the version of MVG is compatible with
        the API version called on the server side.
        This call does not require a valid token.
        Where: API version is the version on the server side,
        highest tested version is the highest API version the MVG
        has been tested against, and the MVG version is the
        version of the MVG library.

        Raises
        ------
        UserWarning
            In case it would be advisable to upgrade MVG.
        ValueError
            In case MVG is incompatible with the API.

        Returns
        ------
        message : dict
           Showing the api version, the highest vesrion tested against
           and the version of the MVG library.
        """
        logger.info("Checking versions for:%s", self.endpoint)
        logger.info("mvg version: %s", self.mvg_version)
        logger.info("Highest tested API version: %s", self.tested_api_version)

        # Using developer API
        if self.api_version == semver.VersionInfo(0, 0, 0, "dev0"):
            logger.warning(
                f"Using developer API: {self.api_version}. You must "
                "confirm compatibility yourself."
            )
        else:
            # Check compatibility
            # If major versions of tested and api differ
            # it is considered as an incompatibility
            if self.api_version.major != self.tested_api_version.major:
                raise ValueError(
                    f"API version {self.api_version} is incompatible with "
                    f"current MVG version {self.mvg_version}"
                )

            # If minor version of API is lower than mvg tested version
            # This is an error as that should never happen
            if self.api_version.replace(
                prerelease=None, build=None
            ) < self.tested_api_version.replace(prerelease=None, build=None):
                raise ValueError(
                    f"API version {self.api_version} is lower "
                    "than version MVG is tested against: "
                    f"{self.tested_api_version}. "
                    f"Current MVG version is {self.mvg_version}"
                )

            # If minor version of API is higher than mvg tested version
            # API may have additional features not accesible via MVG
            if self.api_version.minor > self.tested_api_version.minor:
                raise UserWarning(
                    f"API version {self.api_version} may contain features"
                    f" not supporeted by "
                    f"current MVG version {self.mvg_version}"
                )

        # return version info
        return {
            "api_version": str(self.api_version),
            "mvg_highest_tested_version": str(self.tested_api_version),
            "mvg_version": str(self.mvg_version),
        }

    def say_hello(self) -> dict:
        """
        Retrievs information about the API.
        This call does not require a valid token.

        Returns
        ------
        message : dict
        Hello message with info on MVG API.
        """
        logger.info("Getting API info for: %s", self.endpoint)

        response = self._request("get", "")

        # return list of IDs
        return response.json()["message"]

    def create_source(self, sid: str, meta: dict):
        """
        Creates a source on the server side.

        Parameters
        ----------
        sid : str
            source Id

        meta : dict
            meta information
        """

        logger.info("endpoint %s", self.endpoint)
        logger.info("creating source with source id=%s", sid)
        logger.info("metadata: %s", meta)

        # Package info to be submitted to db
        source_info = {"source_id": sid, "meta": meta}
        self._request("post", "/sources/", json=source_info)

    def create_tabular_source(self, sid: str, meta: dict, columns: List[str]):
        """
        Creates a tabular source on the server side.

        Parameters
        ----------
        sid : str
            Source ID

        meta : dict
            Meta information of source

        columns : List[str]
            Data variables. Currently supports numerical data.
            Cannot be updated after creating source.
        """

        logger.info("endpoint %s", self.endpoint)
        logger.info("creating tabular source with source id=%s", sid)
        logger.info("metadata: %s", meta)
        logger.info("columns: %s", columns)

        # Package info to be submitted to db

        source_info = {"source_id": sid, "meta": meta, "columns": columns}
        self._request("post", "/sources/tabular", json=source_info)

    def list_sources(self) -> list:
        """Lists all sources (sensors) on the server side

        Returns
        -------
        list of all source id:s known to the server

        """

        logger.info("endpoint %s", self.endpoint)
        logger.info("listing sources")

        response = self._request("get", "/sources/")

        # return list of IDs
        return response.json()

    # In example
    def get_source(self, sid: str) -> dict:
        """Returns the information stored for a source representing
        on the given endpoint.

        Parameters
        ----------
        sid: str
            source Id.

        Returns
        -------
        dict
            Information stored about the source.
        """

        logger.info("endpoint %s", self.endpoint)
        logger.info("retrieving source with source id=%s", sid)

        response = self._request("get", f"/sources/{sid}")

        # return list of IDs
        return response.json()

    # In example
    def update_source(self, sid: str, meta: dict):
        """
        Replaces source meta information on the server side.

        Parameters
        ----------
        sid: str
            source Id.

        meta: dict
            meta information to replace old meta information.
        """

        logger.info("endpoint %s", self.endpoint)
        logger.info("updating source with source id=%s", sid)
        logger.info("metadata: %s", meta)

        self._request("put", f"/sources/{sid}", json=meta)

    # In example
    def delete_source(self, sid: str):
        """Deletes a source on the given endpoint.

        Parameters
        ----------
        sid: str
            source Id.
        """

        logger.info("endpoint %s", self.endpoint)
        logger.info("deleting source with source id=%s", sid)

        self._request("delete", f"/sources/{sid}")

    ####################################
    # Measurements
    # in example
    def create_measurement(
        self, sid: str, duration: float, timestamp: int, data: list, meta: dict
    ):
        """Stores a measurement on the server side.

        Although it is up to the client side to handle the
        scaling of data it is recommended that the values
        represent the acceleration in g.
        The timestamp shall represent the time when the measurement was
        recorded.

        Parameters
        ----------
        sid: str
            source Id.

        duration: float
            duration of the measurement in seconds.

        timestamp: int
            in milliseconds since EPOCH.

        data: list
            list of float values.

        meta: dict
            Meta information to attach to data.

        """

        logger.info("endpoint %s", self.endpoint)
        logger.info("creating measurement from source id=%s", sid)
        logger.info("  duration:  %s", duration)
        logger.info("  timestamp: %s", timestamp)
        logger.info("  meta data: %s", meta)

        # Package info for db to be submitted
        meas_struct = [
            {
                "source_id": sid,  # should be source_id
                "timestamp": timestamp,
                "duration": duration,
                "data": data,
                "meta": meta,
            }
        ]

        self._request("post", f"/sources/{sid}/measurements", json=meas_struct)

    def create_tabular_measurement(
        self, sid: str, data: Dict[str, List[float]], meta: Dict[float, dict] = None
    ):
        """Stores a measurement on the server side.

        Although it is up to the client side to handle the
        scaling of data it is recommended that the values
        represent the acceleration in g.
        The timestamp shall represent the time when the measurement was
        recorded.

        Parameters
        ----------
        sid: str
            source Id.

        data: Dict[str, List[float]]
            Tabular data on the format {column: values}. 'timestamp' column is required.
            This format can be generated by pandas.DataFrame.to_dict("list")

        meta: dict
            Meta information to attach to data. Should have the format
            {timestamp: meta_dict}. Timestamps must match data timestamps
        """

        logger.info("endpoint %s", self.endpoint)
        logger.info("creating tabular measurement from source id=%s", sid)

        body = {"data": data}
        if meta is not None:
            body["meta"] = meta

        self._request(
            "post",
            f"/sources/{sid}/measurements/tabular",
            json=body,
        )

    # in example
    def list_measurements(self, sid: str) -> list:
        """Retrieves all measurements (all timestamps and metadata) for a source.

        Parameters
        ----------
        sid : str
            source Id.

        Returns
        -------
        An array of arrays of single measurements.

        """
        logger.info("endpoint %s", self.endpoint)
        logger.info("retrieving all measurements from source id=%s", sid)

        response = self._request("get", f"/sources/{sid}/measurements")
        all_measurements = response.json()

        logger.info("%s measurements in database", len(all_measurements))

        return all_measurements

    # in example
    def read_single_measurement(self, sid: str, timestamp: int) -> dict:
        """
        Retrieves all measurements for one single timestamps from source Id.

        The format of the returned measurement is
        an array with the first value being the time stamp and the
        subsequent values being the data (samples).

        Parameters
        ----------
        sid : str
            source Id.

        timestamp : int
            in milliseconds since EPOCH.

        Returns
        -------
        dict containing measurement data, meta information and duration or
        columns, depending on source data class
        """

        logger.info("endpoint %s", self.endpoint)
        logger.info("retrieving measurements from source id=%s", sid)
        logger.info("timestamp=%s", timestamp)

        response = self._request("get", f"/sources/{sid}/measurements/{timestamp}")

        return response.json()

    # in example
    def update_measurement(self, sid: str, timestamp: int, meta: dict):
        """Replaces meta information along measurement.
        It is not possible to update the actual measurement
        data.

        Parameters
        ----------
        sid: str
            source Id.

        timestamp: int
            in milliseconds since EPOCH. Identifies measurement.

        meta: dict
            Meta information to attach to data.
        """

        logger.info("endpoint %s", self.endpoint)
        logger.info("deleting measurement for source id=%s", sid)
        logger.info("  timestamp: %s", timestamp)

        self._request(
            "put",
            f"/sources/{sid}/measurements/{timestamp}",
            json={"meta": meta},
        )

    # In example
    def delete_measurement(self, sid: str, timestamp: int):
        """Deletes a measurement.

        Parameters
        ----------
        sid: str
            source Id. Identifies source.

        timestamp: int
            in milliseconds since EPOCH. Identifies measurement.

        """

        logger.info("endpoint %s", self.endpoint)
        logger.info("deleting measurement for source id=%s", sid)
        logger.info("  timestamp: %s", timestamp)

        self._request("delete", f"/sources/{sid}/measurements/{timestamp}")

    # Analysis
    def supported_features(self) -> list:
        """Return all supported features.
        Presence of a feature is indicated by string with the
        feature name set to true.
        That string shall be used to specify
        that feature in an analysis request.
        This call does not require a valid token.

        Returns
        -------
        A list of supported features (strings).

        """
        logger.info("endpoint %s", self.endpoint)
        logger.info("retrieving supported features")

        response = self._request("get", "/analyses/")

        return response.json()

    def request_analysis(
        self,
        sid: str,
        feature: str,
        parameters: dict = None,
        start_timestamp: int = None,
        end_timestamp: int = None,
    ) -> str:
        """Request an analysis on the given endpoint with given parameters.

        Parameters
        ----------
        sid : str
            source Id.

        feature : str
            name of feature to run.

        parameters : dict
            name value pairs of parameters [optional].

        start_timestamp : int
            start of analysis time window [optional].

        end_timestamp : int
            start of analysis time window [optional].

        Returns
        -------
        request_id: analysis identifier

        """
        logger.info("endpoint %s", self.endpoint)
        logger.info("source id=%s", sid)
        logger.info("sending %s analysis request", feature)
        logger.info("parameters %s", parameters)
        logger.info("from %s to %s ", start_timestamp, end_timestamp)

        if parameters is None:
            parameters = dict()

        # Package info for db to be submitted
        analysis_info = {
            "source_id": sid,
            "feature": feature,
            "params": parameters,
            "start_timestamp": start_timestamp,
            "end_timestamp": end_timestamp,
        }

        response = self._request("post", "/analyses/requests/", json=analysis_info)

        return response.json()

    def request_population_analysis(
        self,
        sids: List[str],
        feature: str,
        parameters: dict = None,
        start_timestamp: int = None,
        end_timestamp: int = None,
    ) -> str:
        """Request an population analysis on the given endpoint with given parameters.

        Parameters
        ----------
        sids : List[str]
            Source ids.

        feature : str
            name of feature to run. This feature must be of population type.

        parameters : dict
            name value pairs of parameters [optional].

        start_timestamp : int
            start of analysis time window [optional].

        end_timestamp : int
            start of analysis time window [optional].

        Returns
        -------
        request_id: analysis identifier

        """
        logger.info("endpoint %s", self.endpoint)
        logger.info("source ids=%s", sids)
        logger.info("sending %s analysis request", feature)
        logger.info("parameters %s", parameters)
        logger.info("from %s to %s ", start_timestamp, end_timestamp)

        if parameters is None:
            parameters = dict()

        # Package info for db to be submitted
        analysis_info = {
            "source_ids": sids,
            "feature": feature,
            "params": parameters,
            "start_timestamp": start_timestamp,
            "end_timestamp": end_timestamp,
        }

        response = self._request(
            "post", "/analyses/requests/population/", json=analysis_info
        )
        return response.json()

    def list_analyses(self, sid: str, feature: str) -> list:
        """Retrieves list of analysis IDs associated with a source
        and a feature.

        Parameters
        ----------
        sid : str
            source Id.

        feature : str
            name of the feature.

        Returns
        -------
        list
            a list of analysis IDs.

        """
        logger.info("endpoint %s", self.endpoint)
        logger.info("get list of analyses with source ID=%s", sid)

        response = self._request("get", f"/analyses/source/{sid}/feature/{feature}")

        return response.json()

    def get_analysis_status(self, request_id: str) -> str:
        """Return the status of an analysis request with given request_id.

        Parameters
        ----------
        request_id : str
            request_id (analysis identifier)

        Returns
        -------
        str
            status of the analysis. It can take any of the following values:
            "queued": The request is cheduled but have not started.
            "ongoing": The request is running
            "failed": The request failed due to internal issue.
            "successful": The request finished successfully.

        """
        logger.info("endpoint %s", self.endpoint)
        logger.info("get analysis status with request_id=%s", request_id)

        response = self._request("get", f"/analyses/requests/{request_id}")

        return response.json()["request_status"]

    def get_analysis_results(self, request_id: str) -> dict:
        """Retrieves an analysis with given request_id
        The format of the result structure depends on the feature.

        Parameters
        ----------
        request_id : str
            request_id (analysis identifier)

        Returns
        -------
        dict
            a dictionary with the results in case available.

        """
        logger.info("endpoint %s", self.endpoint)
        logger.info("get analysis results with request_id=%s", request_id)

        response = self._request("get", f"/analyses/requests/{request_id}/results")

        return response.json()

    # Labels
    def create_label(
        self,
        sid: str,
        timestamp: int,
        label: str,
        severity: int,
        notes: Optional[str] = "",
    ):
        """Create a label for a measurement

        Parameters
        ----------
        sid : str
            Id of the source for the measurement
        timestamp : int
            Timestamp of the measurement to label
        label : str
            A string label to attach to the measurement
        severity : int
            Severity of the label as a positive integer
        notes : Optional[str], optional
            Optional notes for the label, by default ""
        """
        logger.info("endpoint %s", self.endpoint)
        logger.info(f"Creating label for {sid} - {timestamp}")

        label_data = {"label": label, "severity": severity, "notes": notes}

        self._request("post", f"/sources/{sid}/labels/{timestamp}", json=label_data)

    def get_label(self, sid: str, timestamp: int) -> dict:
        """Get a single label from a measurement

        Parameters
        ----------
        sid : str
            Id of the source for the measurement
        timestamp : int
            Timestamp of the measurement

        Returns
        -------
        dict
            label information
        """

        logger.info("endpoint %s", self.endpoint)
        logger.info("Getting label")

        response = self._request("get", f"/sources/{sid}/labels/{timestamp}")
        return response.json()

    def list_labels(self, source_id: str) -> List[dict]:
        logger.info("endpoint %s", self.endpoint)
        logger.info("Getting labels")

        response = self._request("get", f"/sources/{source_id}/labels")
        return response.json()

    def update_label(
        self,
        sid: str,
        timestamp: int,
        label: str,
        severity: int,
        notes: Optional[str] = "",
    ):
        """Update a label for a measurement

        Parameters
        ----------
        sid : str
            Id of the source for the measurement
        timestamp : int
            Timestamp of the measurement
        label : str
            The new label to attach to the measurement
        severity : int
            The new severity of the label as a positive integer
        notes : Optional[str], optional
            New optional notes for the label, by default ""
        """
        logger.info("endpoint %s", self.endpoint)
        logger.info(f"Updating label of {sid} - {timestamp}")

        label_data = {"label": label, "severity": severity, "notes": notes}

        self._request("put", f"/sources/{sid}/labels/{timestamp}", json=label_data)

    def delete_label(self, sid: str, timestamp: int):
        """Delete all label information from a measurement

        Parameters
        ----------
        sid : str
            Id of the source for the measurement
        timestamp : int
            Timestamp of the measurement
        """
        logger.info("endpoint %s", self.endpoint)
        logger.info(f"Deleting label for {sid} - {timestamp}")

        self._request("delete", f"/sources/{sid}/labels/{timestamp}")


class MVG(MVGAPI):
    """Class for a session providing an API to the vibium server.
    Note that this class ignores specific http errors
    (per default 409, existing resource). If this is not wanted use
    MVGAPI class instead.
    """

    def __init__(self, endpoint: str, token: str):
        """
        Constructor.
        As compared to super class configures session to ignore
        409 errors (occuring when an existing resource is overwritten.
        More errors can be ignored by setting class
        attribute do_not_raise with a dictionary of http error codes.
        On instantiation of a MVG object the session parameters
        are stored for future calls and the version of the API
        is requested.
        In case token is "NO TOKEN", will insert the harcoded
        valid token from testcases.
        HTTPError is raised if  a connection to the API cannot
        be established.

        Parameters
        ----------
        endpoint: str
            the server address (URL).
        token: str
            the token used for authentication and authorization.
        """
        super().__init__(endpoint=endpoint, token=token)
        self.do_not_raise = ["409"]

    def wait_for_analyses(self, request_id_list: list, timeout=None):
        """Wait for the analyses specified by list of request_ids to finish.

        Parameters
        ----------
        request_id_list : list
            list of request_ids (analysis identifier)
        timeout: float [Optional]
            amount of time (in seconds) to wait for the analyses to finish
        """

        start = time.time()
        min_wait = 1.5
        jobs = set(request_id_list)
        while len(jobs) > 0:
            done_jobs = set()
            for request_id in jobs:
                status = self.get_analysis_status(request_id)
                if status in ("successful", "failed"):
                    logger.info("Anlysis with ID %s done", request_id)
                    done_jobs.add(request_id)
            jobs = jobs - done_jobs

            if len(jobs) > 0:
                if timeout is None:
                    time.sleep(min_wait)
                else:
                    elapsed = time.time() - start
                    if elapsed > timeout:
                        logger.info("wait_for_analyses timed out")
                        break
                    time.sleep(min(min_wait, timeout - elapsed))<|MERGE_RESOLUTION|>--- conflicted
+++ resolved
@@ -50,12 +50,7 @@
 
         self.endpoint = endpoint
         self.token = token
-
-<<<<<<< HEAD
-        self.mvg_version = self.parse_version("v0.7.4")
-=======
-        self.mvg_version = self.parse_version("v0.7.3")
->>>>>>> af0b523c
+        self.mvg_version = self.parse_version("v0.7.5")
         self.tested_api_version = self.parse_version("v0.1.15")
 
         # Errors to ignore
