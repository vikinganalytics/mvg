# pylint: disable=too-many-lines

"""
MVG library
-----------
For use of client side development the MVG class shall be used.

The MVGAPI class is intended for development of the library itself.

For more information see README.md.
"""

import re
import time
import logging
from typing import Dict, List, Optional
import requests
from requests.exceptions import RequestException

import semver

from mvg.exceptions import MVGConnectionError, raise_for_status

logger = logging.getLogger(__name__)


class MVGAPI:
    """Class for a session providing an API to the vibium server"""

    def __init__(self, endpoint: str, token: str):
        """
        Constructor

        On instantiation of a MVG object the session parameters
        are stored for future calls and the version of the API
        is requested.
        In case token is "NO TOKEN", will insert the harcoded
        valid token from testcases.

        Parameters
        ----------
        endpoint: str
            the server address (URL).

        token: str
            the token used for authentication and authorization.

        Raises
        ------
        MVGConnectionError
            If a connection to the API cannot be established.

        """

        self.endpoint = endpoint
        self.token = token

<<<<<<< HEAD
        self.mvg_version = self.parse_version("v0.11.1")
=======
        self.mvg_version = self.parse_version("v0.11.2")
>>>>>>> 8cd81466
        self.tested_api_version = self.parse_version("v0.2.10")

        # Get API version
        try:
            response = self._request("get", "")
        except RequestException:
            raise MVGConnectionError("Could not connect to the API.")

        api_vstr = response.json()["message"]["api"]["version"]
        self.api_version = self.parse_version(api_vstr)

    def _request(self, method, path, do_not_raise=None, **kwargs) -> requests.Response:
        """Helper function for removing duplicate code on API requests.
        Makes requests on self.endpoint with authorization header and
        validates the response by status code. Writes DEBUG logs on
        failed requests.

        Parameters
        ----------
        method : str
            REST method to use for the request

        path : str
            Path to the url to call relative the self.endpoint

        do_not_raise : list
            List of error status codes to ignore. Defaults to [] if None

        **kwargs : Any
            Keyword arguments to pass to requests.request

        Returns
        -------
        Response from the API call
        """
        headers = {"Authorization": f"Bearer {self.token}"}
        response = requests.request(
            method=method,
            url=self.endpoint + path,
            headers=headers,
            **kwargs,
        )

        if do_not_raise is None:
            do_not_raise = []

        if response.status_code in do_not_raise:
            logger.info(f"Ignoring error {response.status_code} - {response.text}")
        else:
            raise_for_status(response)

        return response

    @staticmethod
    def parse_version(vstr) -> semver.VersionInfo:
        """
        Parses the version string into an array

        Parameters
        ---------
        vstr : str
            Version string of form v3.2.1

        Returns
        ------
        version : VersionInfo
        """
        vstr = re.sub("^v", "", vstr)
        return semver.VersionInfo.parse(vstr)

    def get_endpoint(self) -> str:
        """
        Accessor function.

        Returns
        -------
        endpoint : str
        Endpoint sent to constructor
        """
        return self.endpoint

    def get_token(self) -> str:
        """
        Accessor function.

        Returns
        -------
        token : str
        Token  sent to constructor
        """
        return self.token

    def check_version(self) -> dict:
        """
        Checks if the version of MVG is compatible with
        the API version called on the server side.
        This call does not require a valid token.
        Where: API version is the version on the server side,
        highest tested version is the highest API version the MVG
        has been tested against, and the MVG version is the
        version of the MVG library.

        Raises
        ------
        UserWarning
            In case it would be advisable to upgrade MVG.
        ValueError
            In case MVG is incompatible with the API.

        Returns
        ------
        message : dict
           Showing the api version, the highest vesrion tested against
           and the version of the MVG library.
        """
        logger.info("Checking versions for:%s", self.endpoint)
        logger.info("mvg version: %s", self.mvg_version)
        logger.info("Highest tested API version: %s", self.tested_api_version)

        # Using developer API
        if self.api_version == semver.VersionInfo(0, 0, 0, "dev0"):
            logger.warning(
                f"Using developer API: {self.api_version}. You must "
                "confirm compatibility yourself."
            )
        else:
            # Check compatibility
            # If major versions of tested and api differ
            # it is considered as an incompatibility
            if self.api_version.major != self.tested_api_version.major:
                raise ValueError(
                    f"API version {self.api_version} is incompatible with "
                    f"current MVG version {self.mvg_version}"
                )

            # If minor version of API is lower than mvg tested version
            # This is an error as that should never happen
            if self.api_version.replace(
                prerelease=None, build=None
            ) < self.tested_api_version.replace(prerelease=None, build=None):
                raise ValueError(
                    f"API version {self.api_version} is lower "
                    "than version MVG is tested against: "
                    f"{self.tested_api_version}. "
                    f"Current MVG version is {self.mvg_version}"
                )

            # If minor version of API is higher than mvg tested version
            # API may have additional features not accesible via MVG
            if self.api_version.minor > self.tested_api_version.minor:
                raise UserWarning(
                    f"API version {self.api_version} may contain features"
                    f" not supporeted by "
                    f"current MVG version {self.mvg_version}"
                )

        # return version info
        return {
            "api_version": str(self.api_version),
            "mvg_highest_tested_version": str(self.tested_api_version),
            "mvg_version": str(self.mvg_version),
        }

    def say_hello(self) -> dict:
        """
        Retrievs information about the API.
        This call does not require a valid token.

        Returns
        ------
        message : dict
        Hello message with info on MVG API.
        """
        logger.info("Getting API info for: %s", self.endpoint)

        response = self._request("get", "")

        # return list of IDs
        return response.json()["message"]

    def create_source(
        self, sid: str, meta: dict, channels: List[str], exist_ok: bool = False
    ):
        """
        Creates a source on the server side.

        Parameters
        ----------
        sid : str
            source Id

        meta : dict
            meta information

        channels : List[str]
            Channels of waveform Data. For instance axial, vertical and horizontal
            measurments for the source.
            Cannot be updated after creating source.

        exist_ok : bool
            Set to true to prevent exceptions for 409 Conflict errors
            caused by trying to create an existing source. Defaults to False
        """

        logger.info("endpoint %s", self.endpoint)
        logger.info("creating source with source id=%s", sid)
        logger.info("metadata: %s", meta)

        do_not_raise = []
        if exist_ok:
            do_not_raise.append(requests.codes["conflict"])  # 409

        # Package info to be submitted to db
        source_info = {"source_id": sid, "meta": meta, "channels": channels}
        self._request("post", "/sources/", do_not_raise, json=source_info)

    def create_tabular_source(
        self, sid: str, meta: dict, columns: List[str], exist_ok: bool = False
    ):
        """
        Creates a tabular source on the server side.

        Parameters
        ----------
        sid : str
            Source ID

        meta : dict
            Meta information of source

        columns : List[str]
            Data variables. Currently supports numerical data.
            Cannot be updated after creating source.

        exist_ok : bool
            Set to true to prevent exceptions for 409 Conflict errors
            caused by trying to create an existing source. Defaults to False
        """

        logger.info("endpoint %s", self.endpoint)
        logger.info("creating tabular source with source id=%s", sid)
        logger.info("metadata: %s", meta)
        logger.info("columns: %s", columns)

        do_not_raise = []
        if exist_ok:
            do_not_raise.append(requests.codes["conflict"])  # 409

        # Package info to be submitted to db
        source_info = {"source_id": sid, "meta": meta, "columns": columns}
        self._request("post", "/sources/tabular", do_not_raise, json=source_info)

    def list_sources(self) -> list:
        """Lists all sources (sensors) on the server side

        Returns
        -------
        list of all source id:s known to the server

        """

        logger.info("endpoint %s", self.endpoint)
        logger.info("listing sources")

        response = self._request("get", "/sources/")

        # return list of IDs
        return response.json()

    # In example
    def get_source(self, sid: str) -> dict:
        """Returns the information stored for a source representing
        on the given endpoint.

        Parameters
        ----------
        sid: str
            source Id.

        Returns
        -------
        dict
            Information stored about the source.
        """

        logger.info("endpoint %s", self.endpoint)
        logger.info("retrieving source with source id=%s", sid)

        response = self._request("get", f"/sources/{sid}")

        # return list of IDs
        return response.json()

    # In example
    def update_source(self, sid: str, meta: dict):
        """
        Replaces source meta information on the server side.

        Parameters
        ----------
        sid: str
            source Id.

        meta: dict
            meta information to replace old meta information.
        """

        logger.info("endpoint %s", self.endpoint)
        logger.info("updating source with source id=%s", sid)
        logger.info("metadata: %s", meta)

        self._request("put", f"/sources/{sid}", json=meta)

    # In example
    def delete_source(self, sid: str):
        """Deletes a source on the given endpoint.

        Parameters
        ----------
        sid: str
            source Id.
        """

        logger.info("endpoint %s", self.endpoint)
        logger.info("deleting source with source id=%s", sid)

        self._request("delete", f"/sources/{sid}")

    ####################################
    # Measurements
    # in example
    def create_measurement(
        self,
        sid: str,
        duration: float,
        timestamp: int,
        data: Dict[str, List[float]],
        meta: dict,
        exist_ok: bool = False,
    ):
        """Stores a measurement on the server side.

        Although it is up to the client side to handle the
        scaling of data it is recommended that the values
        represent the acceleration in g.
        The timestamp shall represent the time when the measurement was
        recorded.

        Parameters
        ----------
        sid: str
            source Id.

        duration: float
            duration of the measurement in seconds.

        timestamp: int
            in milliseconds since EPOCH.

        data: Dict[str, List[float]]
            Data on the format {channel: values}. Each value is a timeseries
            of measurements.
            This format can be generated by pandas.DataFrame.to_dict("list")

        meta: dict
            Meta information to attach to data.

        exist_ok: bool
            Set to true to prevent exceptions for 409 Conflict errors
            caused by trying to create an existing measurement. Defaults to False
        """

        logger.info("endpoint %s", self.endpoint)
        logger.info("creating measurement from source id=%s", sid)
        logger.info("  duration:  %s", duration)
        logger.info("  timestamp: %s", timestamp)
        logger.info("  meta data: %s", meta)

        do_not_raise = []
        if exist_ok:
            do_not_raise.append(requests.codes["conflict"])  # 409

        # Package info for db to be submitted
        meas_struct = [
            {
                "timestamp": timestamp,
                "duration": duration,
                "data": data,
                "meta": meta,
            }
        ]

        self._request(
            "post", f"/sources/{sid}/measurements", do_not_raise, json=meas_struct
        )

    def create_tabular_measurement(
        self,
        sid: str,
        data: Dict[str, List[float]],
        meta: Dict[float, dict] = None,
        exist_ok: bool = False,
    ):
        """Stores a measurement on the server side.

        Although it is up to the client side to handle the
        scaling of data it is recommended that the values
        represent the acceleration in g.
        The timestamp shall represent the time when the measurement was
        recorded.

        Parameters
        ----------
        sid: str
            source Id.

        data: Dict[str, List[float]]
            Tabular data on the format {column: values}. 'timestamp' column is required.
            This format can be generated by pandas.DataFrame.to_dict("list")

        meta: dict
            Meta information to attach to data. Should have the format
            {timestamp: meta_dict}. Timestamps must match data timestamps

        exist_ok: bool
            Set to true to prevent exceptions for 409 Conflict errors
            caused by trying to create an existing measurement. Defaults to False
        """

        logger.info("endpoint %s", self.endpoint)
        logger.info("creating tabular measurement from source id=%s", sid)

        do_not_raise = []
        if exist_ok:
            do_not_raise.append(requests.codes["conflict"])  # 409

        body = {"data": data}
        if meta is not None:
            body["meta"] = meta

        self._request(
            "post",
            f"/sources/{sid}/measurements/tabular",
            do_not_raise,
            json=body,
        )

    # in example
    def list_measurements(self, sid: str) -> list:
        """Retrieves all measurements (all timestamps and metadata) for a source.

        Parameters
        ----------
        sid : str
            source Id.

        Returns
        -------
        An array of arrays of single measurements.

        """
        logger.info("endpoint %s", self.endpoint)
        logger.info("retrieving all measurements from source id=%s", sid)

        response = self._request("get", f"/sources/{sid}/measurements")
        all_measurements = response.json()

        logger.info("%s measurements in database", len(all_measurements))

        return all_measurements

    # in example
    def read_single_measurement(self, sid: str, timestamp: int) -> dict:
        """
        Retrieves all measurements for one single timestamps from source Id.

        The format of the returned measurement is
        an array with the first value being the time stamp and the
        subsequent values being the data (samples).

        Parameters
        ----------
        sid : str
            source Id.

        timestamp : int
            in milliseconds since EPOCH.

        Returns
        -------
        dict containing measurement data, meta information and duration or
        columns, depending on source data class
        """

        logger.info("endpoint %s", self.endpoint)
        logger.info("retrieving measurements from source id=%s", sid)
        logger.info("timestamp=%s", timestamp)

        response = self._request("get", f"/sources/{sid}/measurements/{timestamp}")

        return response.json()

    def list_tabular_measurements(
        self, sid: str, start_timestamp: int = None, end_timestamp: int = None
    ) -> dict:
        """Retrieves tabular measurements (including metadata) for a source.

        Parameters
        ----------
        sid : str
            source Id.

        start_timestamp : int
            Measurements starting from a timestamp [optional].

        end_timestamp : int
            Measurements ending at a timestamp [optional].

        Returns
        -------
        An dict having a list of all timestamps, a list of all measurements grouped by
        KPI, and metadata corresponding to a measurement
        """
        logger.info("endpoint %s", self.endpoint)
        logger.info("retrieving all measurements from source id=%s", sid)

        query_params_list = []
        query_params_str = ""

        if start_timestamp is not None:
            query_params_list.append(f"start_timestamp={start_timestamp}")
        if end_timestamp is not None:
            query_params_list.append(f"end_timestamp={end_timestamp}")

        if len(query_params_list) != 0:
            query_params_str = f"?{'&'.join(query_params_list)}"

        response = self._request(
            "get", f"/sources/{sid}/measurements/tabular{query_params_str}"
        )

        return response.json()

    # in example
    def update_measurement(self, sid: str, timestamp: int, meta: dict):
        """Replaces meta information along measurement.
        It is not possible to update the actual measurement
        data.

        Parameters
        ----------
        sid: str
            source Id.

        timestamp: int
            in milliseconds since EPOCH. Identifies measurement.

        meta: dict
            Meta information to attach to data.
        """

        logger.info("endpoint %s", self.endpoint)
        logger.info("deleting measurement for source id=%s", sid)
        logger.info("  timestamp: %s", timestamp)

        self._request(
            "put",
            f"/sources/{sid}/measurements/{timestamp}",
            json={"meta": meta},
        )

    # In example
    def delete_measurement(self, sid: str, timestamp: int):
        """Deletes a measurement.

        Parameters
        ----------
        sid: str
            source Id. Identifies source.

        timestamp: int
            in milliseconds since EPOCH. Identifies measurement.

        """

        logger.info("endpoint %s", self.endpoint)
        logger.info("deleting measurement for source id=%s", sid)
        logger.info("  timestamp: %s", timestamp)

        self._request("delete", f"/sources/{sid}/measurements/{timestamp}")

    # Analysis
    def supported_features(self) -> list:
        """Return all supported features.
        Presence of a feature is indicated by string with the
        feature name set to true.
        That string shall be used to specify
        that feature in an analysis request.
        This call does not require a valid token.

        Returns
        -------
        A list of supported features (strings).

        """
        logger.info("endpoint %s", self.endpoint)
        logger.info("retrieving supported features")

        response = self._request("get", "/analyses/")

        return response.json()

    def request_analysis(
        self,
        sid: str,
        feature: str,
        parameters: dict = None,
        selected_channels: List[str] = None,
        selected_columns: List[str] = None,
        start_timestamp: int = None,
        end_timestamp: int = None,
        callback_url: str = None,
    ) -> dict:
        """Request an analysis on the given endpoint with given parameters.

        Parameters
        ----------
        sid : str
            source Id.

        feature : str
            name of feature to run.

        parameters : dict
            name value pairs of parameters [optional].

        selected_channels : List[str]
            Subset of Waveform Data channels for analysis.
            This cannot be used in conjuction with selected_columns [optional].

        selected_columns : List[str]
            Subset of Tabular Data columns for analysis.
            This cannot be used in conjuction with selected_channels [optional].

        start_timestamp : int
            start of analysis time window [optional].

        end_timestamp : int
            start of analysis time window [optional].

        callback_url : str
            Base URL to receieve a notification when the analysis job ends.
            A POST reuest will be made to {callback_url}/analyses with payload
            that includes the request_id and request_status of the job [optional].

        Returns
        -------
        request_id: analysis identifier

        """
        logger.info("endpoint %s", self.endpoint)
        logger.info("source id=%s", sid)
        logger.info("sending %s analysis request", feature)
        logger.info("parameters %s", parameters)
        logger.info("from %s to %s ", start_timestamp, end_timestamp)

        if parameters is None:
            parameters = dict()

        # Update parameters with certain method parameters
        if selected_channels:
            parameters["selected_channels"] = selected_channels
        if selected_columns:
            parameters["selected_columns"] = selected_columns

        # Package info for db to be submitted
        analysis_info = {
            "source_id": sid,
            "feature": feature,
            "params": parameters,
            "start_timestamp": start_timestamp,
            "end_timestamp": end_timestamp,
        }
        params = None
        if callback_url:
            params = {"callback_url": callback_url}
        response = self._request(
            "post", "/analyses/requests/", json=analysis_info, params=params
        )

        return response.json()

    def request_population_analysis(
        self,
        sids: List[str],
        feature: str,
        parameters: dict = None,
        start_timestamp: int = None,
        end_timestamp: int = None,
        callback_url: str = None,
    ) -> str:
        """Request an population analysis on the given endpoint with given parameters.

        Parameters
        ----------
        sids : List[str]
            Source ids.

        feature : str
            name of feature to run. This feature must be of population type.

        parameters : dict
            name value pairs of parameters [optional].

        start_timestamp : int
            start of analysis time window [optional].

        end_timestamp : int
            start of analysis time window [optional].

        callback_url : str
            Base URL to receieve a notification when the analysis job ends.
            A POST reuest will be made to {callback_url}/analyses with payload
            that includes the request_id and request_status of the job [optional].

        Returns
        -------
        request_id: analysis identifier

        """
        logger.info("endpoint %s", self.endpoint)
        logger.info("source ids=%s", sids)
        logger.info("sending %s analysis request", feature)
        logger.info("parameters %s", parameters)
        logger.info("from %s to %s ", start_timestamp, end_timestamp)

        if parameters is None:
            parameters = dict()

        # Package info for db to be submitted
        analysis_info = {
            "source_ids": sids,
            "feature": feature,
            "params": parameters,
            "start_timestamp": start_timestamp,
            "end_timestamp": end_timestamp,
        }

        params = None
        if callback_url:
            params = {"callback_url": callback_url}
        response = self._request(
            "post", "/analyses/requests/population/", json=analysis_info, params=params
        )
        return response.json()

    def list_analyses(self, sid: str, feature: str) -> list:
        """Retrieves list of analysis IDs associated with a source
        and a feature.

        Parameters
        ----------
        sid : str
            source Id.

        feature : str
            name of the feature.

        Returns
        -------
        list
            a list of analysis IDs.

        """
        logger.info("endpoint %s", self.endpoint)
        logger.info("get list of analyses with source ID=%s", sid)

        response = self._request("get", f"/analyses/source/{sid}/feature/{feature}")

        return response.json()

    def get_analysis_status(self, request_id: str) -> str:
        """Return the status of an analysis request with given request_id.

        Parameters
        ----------
        request_id : str
            request_id (analysis identifier)

        Returns
        -------
        str
            status of the analysis. It can take any of the following values:
            "queued": The request is cheduled but have not started.
            "ongoing": The request is running
            "failed": The request failed due to internal issue.
            "successful": The request finished successfully.

        """
        logger.info("endpoint %s", self.endpoint)
        logger.info("get analysis status with request_id=%s", request_id)

        response = self._request("get", f"/analyses/requests/{request_id}")

        return response.json()["request_status"]

    def get_analysis_results(self, request_id: str) -> dict:
        """Retrieves an analysis with given request_id
        The format of the result structure depends on the feature.

        Parameters
        ----------
        request_id : str
            request_id (analysis identifier)

        Returns
        -------
        dict
            a dictionary with the results in case available.

        """
        logger.info("endpoint %s", self.endpoint)
        logger.info("get analysis results with request_id=%s", request_id)

        response = self._request("get", f"/analyses/requests/{request_id}/results")

        return response.json()

    # Labels
    def create_label(
        self,
        sid: str,
        timestamp: int,
        label: str,
        severity: int,
        notes: Optional[str] = "",
        exist_ok: bool = False,
    ):
        """Create a label for a measurement

        Parameters
        ----------
        sid : str
            Id of the source for the measurement
        timestamp : int
            Timestamp of the measurement to label
        label : str
            A string label to attach to the measurement
        severity : int
            Severity of the label as a positive integer
        notes : Optional[str], optional
            Optional notes for the label, by default ""
        exist_ok : bool
            Set to true to prevent exceptions for 409 Conflict errors
            caused by trying to create an existing label. Defaults to False
        """
        logger.info("endpoint %s", self.endpoint)
        logger.info(f"Creating label for {sid} - {timestamp}")

        label_data = {"label": label, "severity": severity, "notes": notes}

        do_not_raise = []
        if exist_ok:
            do_not_raise.append(requests.codes["conflict"])  # 409

        self._request(
            "post", f"/sources/{sid}/labels/{timestamp}", do_not_raise, json=label_data
        )

    def get_label(self, sid: str, timestamp: int) -> dict:
        """Get a single label from a measurement

        Parameters
        ----------
        sid : str
            Id of the source for the measurement
        timestamp : int
            Timestamp of the measurement

        Returns
        -------
        dict
            label information
        """

        logger.info("endpoint %s", self.endpoint)
        logger.info("Getting label")

        response = self._request("get", f"/sources/{sid}/labels/{timestamp}")
        return response.json()

    def list_labels(
        self, source_id: str, include_unlabeled: bool = False
    ) -> List[dict]:
        """Get a list of all the labels for a source

        Parameters
        ----------
        source_id : str
            Source ID of the source to get the labels from
        include_unlabeled : bool
            Only returns the labeled times if True, by default False

        Returns
        -------
        List[dict]
            Label information for the different timestamps
        """
        logger.info("endpoint %s", self.endpoint)
        logger.info("Getting labels")

        response = self._request("get", f"/sources/{source_id}/labels")
        labels = response.json()

        if not include_unlabeled:
            return labels

        # Inlcude the missing labels
        measurements = self.list_measurements(source_id)
        labels_by_ts = {label["timestamp"]: label for label in labels}
        labelled_measurements = []

        for measurement in measurements:
            timestamp = measurement["timestamp"]
            if timestamp in labels_by_ts:
                labelled_measurements.append(labels_by_ts[timestamp])
            else:
                labelled_measurements.append(
                    {
                        "timestamp": timestamp,
                        "label": None,
                        "severity": -1,
                        "notes": "",
                        "label_timestamp": None,
                    }
                )

        return labelled_measurements

    def update_label(
        self,
        sid: str,
        timestamp: int,
        label: str,
        severity: int,
        notes: Optional[str] = "",
    ):
        """Update a label for a measurement

        Parameters
        ----------
        sid : str
            Id of the source for the measurement
        timestamp : int
            Timestamp of the measurement
        label : str
            The new label to attach to the measurement
        severity : int
            The new severity of the label as a positive integer
        notes : Optional[str], optional
            New optional notes for the label, by default ""
        """
        logger.info("endpoint %s", self.endpoint)
        logger.info(f"Updating label of {sid} - {timestamp}")

        label_data = {"label": label, "severity": severity, "notes": notes}

        self._request("put", f"/sources/{sid}/labels/{timestamp}", json=label_data)

    def delete_label(self, sid: str, timestamp: int):
        """Delete all label information from a measurement

        Parameters
        ----------
        sid : str
            Id of the source for the measurement
        timestamp : int
            Timestamp of the measurement
        """
        logger.info("endpoint %s", self.endpoint)
        logger.info(f"Deleting label for {sid} - {timestamp}")

        self._request("delete", f"/sources/{sid}/labels/{timestamp}")


class MVG(MVGAPI):
    """Class for a session providing an API to the vibium server.
    Contains additional functionality over API methods"""

    def wait_for_analyses(self, request_id_list: list, timeout=None):
        """Wait for the analyses specified by list of request_ids to finish.

        Parameters
        ----------
        request_id_list : list
            list of request_ids (analysis identifier)
        timeout: float [Optional]
            amount of time (in seconds) to wait for the analyses to finish
        """

        start = time.time()
        min_wait = 1.5
        jobs = set(request_id_list)
        while len(jobs) > 0:
            done_jobs = set()
            for request_id in jobs:
                status = self.get_analysis_status(request_id)
                if status in ("successful", "failed"):
                    logger.info("Anlysis with ID %s done", request_id)
                    done_jobs.add(request_id)
            jobs = jobs - done_jobs

            if len(jobs) > 0:
                if timeout is None:
                    time.sleep(min_wait)
                else:
                    elapsed = time.time() - start
                    if elapsed > timeout:
                        logger.info("wait_for_analyses timed out")
                        break
                    time.sleep(min(min_wait, timeout - elapsed))<|MERGE_RESOLUTION|>--- conflicted
+++ resolved
@@ -55,11 +55,7 @@
         self.endpoint = endpoint
         self.token = token
 
-<<<<<<< HEAD
-        self.mvg_version = self.parse_version("v0.11.1")
-=======
         self.mvg_version = self.parse_version("v0.11.2")
->>>>>>> 8cd81466
         self.tested_api_version = self.parse_version("v0.2.10")
 
         # Get API version
